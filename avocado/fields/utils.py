--- conflicted
+++ resolved
@@ -1,22 +1,11 @@
-<<<<<<< HEAD
-=======
 import re
 
-from django.db import models
->>>>>>> be4f6b93
 from django.db.models.query_utils import Q
 
 from avocado.modeltree import ModelTree, DEFAULT_MODEL_TREE
 from avocado.fields.models import FieldConcept
 from avocado.fields.cache import cache
 
-<<<<<<< HEAD
-=======
-DEFAULT_MODEL_TREE = None
-
-ID_RE = re.compile(r'\d+')
-
->>>>>>> be4f6b93
 class AmbiguousFieldName(Exception):
     pass
 
@@ -73,12 +62,4 @@
                     model_label='.'.join([app_label, model_label]))
             return FieldConcept.objects.get(field_name=field_name)
         except FieldConcept.MultipleObjectsReturned:
-<<<<<<< HEAD
-            raise AmbiguousFieldName, 'Ambiguous field "%s"'
-
-    def _expand_path(self, field, operator=None):
-        node_path = self.modeltree.path_to(field.model)
-        return self.modeltree.query_string(node_path, field.field_name, operator)
-=======
-            raise AmbiguousFieldName, 'Ambiguous field "%s"'
->>>>>>> be4f6b93
+            raise AmbiguousFieldName, 'Ambiguous field "%s"'